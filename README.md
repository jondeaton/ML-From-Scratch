# Machine Learning From Scratch

Python implementations of various Machine Learning models and algorithms from scratch.

While some of the matrix operations that are implemented by hand (such as calculation of covariance matrix) are
<<<<<<< HEAD
available from numpy I have decided to add these as well to make sure that I understand how the linear algebra is applied.
=======
available from numpy I have decided to add these as well to make sure that I know how the linear algebra is applied.
>>>>>>> f4da39d0

The purpose of this project is purely self-educational.

##Current implementations:
####Supervised Learning:
- [Adaboost](https://github.com/eriklindernoren/ML-From-Scratch/blob/master/supervised_learning/adaboost.py)
- [Decision Tree](https://github.com/eriklindernoren/ML-From-Scratch/blob/master/supervised_learning/decision_tree.py)
- [K Nearest Neighbors](https://github.com/eriklindernoren/ML-From-Scratch/blob/master/supervised_learning/k_nearest_neighbors.py)
- [Linear Discriminant Analysis](https://github.com/eriklindernoren/ML-From-Scratch/blob/master/supervised_learning/linear_discriminant_analysis.py)
- [Linear Regression](https://github.com/eriklindernoren/ML-From-Scratch/blob/master/supervised_learning/linear_regression.py)
- [Logistic Regression](https://github.com/eriklindernoren/ML-From-Scratch/blob/master/supervised_learning/logistic_regression.py)
- [Multi-class Linear Discriminant Analysis](https://github.com/eriklindernoren/ML-From-Scratch/blob/master/supervised_learning/multi_class_lda.py)
- [Multilayer Perceptron](https://github.com/eriklindernoren/ML-From-Scratch/blob/master/supervised_learning/multilayer_perceptron.py)
- [Naive Bayes](https://github.com/eriklindernoren/ML-From-Scratch/blob/master/supervised_learning/naive_bayes.py)
- [Perceptron](https://github.com/eriklindernoren/ML-From-Scratch/blob/master/supervised_learning/perceptron.py)
- [Random Forest](https://github.com/eriklindernoren/ML-From-Scratch/blob/master/supervised_learning/random_forest.py)
- [Ridge Regression](https://github.com/eriklindernoren/ML-From-Scratch/blob/master/supervised_learning/ridge_regression.py)
- [Support Vector Machine](https://github.com/eriklindernoren/ML-From-Scratch/blob/master/supervised_learning/support_vector_machine.py)

####Unsupervised Learning:
- [Gaussian Mixture Model](https://github.com/eriklindernoren/ML-From-Scratch/blob/master/unsupervised_learning/gaussian_mixture_model.py)
- [Principal Component Analysis](https://github.com/eriklindernoren/ML-From-Scratch/blob/master/unsupervised_learning/principal_component_analysis.py)
- [K-Means](https://github.com/eriklindernoren/ML-From-Scratch/blob/master/unsupervised_learning/k_means.py)
<|MERGE_RESOLUTION|>--- conflicted
+++ resolved
@@ -2,12 +2,9 @@
 
 Python implementations of various Machine Learning models and algorithms from scratch.
 
-While some of the matrix operations that are implemented by hand (such as calculation of covariance matrix) are
-<<<<<<< HEAD
-available from numpy I have decided to add these as well to make sure that I understand how the linear algebra is applied.
-=======
-available from numpy I have decided to add these as well to make sure that I know how the linear algebra is applied.
->>>>>>> f4da39d0
+While some of the matrix operations that are implemented by hand (such as calculation of covariance matrix) are 
+available in numpy I have decided to add these as well to make sure that I understand how the linear algebra is applied.
+
 
 The purpose of this project is purely self-educational.
 
