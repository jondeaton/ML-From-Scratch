# Machine Learning From Scratch


###About
Python implementations of some of the foundational Machine Learning models and algorithms from scratch.

While some of the matrix operations that are implemented by hand (such as calculation of covariance matrix) are 
available in numpy I have decided to add these as well to make sure that I understand how the linear algebra is applied.
The reason the project uses scikit-learn is to evaluate the implementations on sklearn.datasets.

The purpose of this project is purely self-educational.

Feel free to [reach out](mailto:eriklindernoren@gmail.com) if you can think of ways to expand this project.


### Installation
    pip install -r requirements.txt


<<<<<<< HEAD
### Testing Implementations
=======
### Running Implementations:
>>>>>>> 7371ee1c
    python demo.py
    python supervised_learning/multilayer_perceptron.py


##Current Implementations
####Supervised Learning:
- [Adaboost](supervised_learning/adaboost.py)
- [Decision Tree (regression and classification)](supervised_learning/decision_tree.py)
- [Gradient Boosting (regression)](supervised_learning/gradient_boosting_regressor.py)
- [K Nearest Neighbors](supervised_learning/k_nearest_neighbors.py)
- [Linear Discriminant Analysis](supervised_learning/linear_discriminant_analysis.py)
- [Linear Regression](supervised_learning/linear_regression.py)
- [Logistic Regression](supervised_learning/logistic_regression.py)
- [Multi-class Linear Discriminant Analysis](supervised_learning/multi_class_lda.py)
- [Multilayer Perceptron](supervised_learning/multilayer_perceptron.py)
- [Naive Bayes](supervised_learning/naive_bayes.py)
- [Perceptron](supervised_learning/perceptron.py)
- [Random Forest](supervised_learning/random_forest.py)
- [Ridge Regression](supervised_learning/ridge_regression.py)
- [Support Vector Machine](supervised_learning/support_vector_machine.py)

####Unsupervised Learning:
- [Apriori](unsupervised_learning/apriori.py)
- [DBSCAN](unsupervised_learning/dbscan.py)
- [FP-Growth](unsupervised_learning/fp_growth.py)
- [Gaussian Mixture Model](unsupervised_learning/gaussian_mixture_model.py)
- [K-Means](unsupervised_learning/k_means.py)
- [Partitioning Around Medoids](unsupervised_learning/partitioning_around_medoids.py)
- [Principal Component Analysis](unsupervised_learning/principal_component_analysis.py)<|MERGE_RESOLUTION|>--- conflicted
+++ resolved
@@ -17,11 +17,7 @@
     pip install -r requirements.txt
 
 
-<<<<<<< HEAD
-### Testing Implementations
-=======
-### Running Implementations:
->>>>>>> 7371ee1c
+### Running Implementations
     python demo.py
     python supervised_learning/multilayer_perceptron.py
 
